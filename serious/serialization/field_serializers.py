--- conflicted
+++ resolved
@@ -705,11 +705,7 @@
         return issubclass(desc.cls, UUID)
 
 
-<<<<<<< HEAD
-_decimal_re = re.compile(r"\A\d+(\.\d+)?\Z")
-=======
-_decimal_re = re.compile(r'\A[+-]?(\d+(\.\d+)?|\.\d+)\Z')
->>>>>>> 8a211793
+_decimal_re = re.compile(r"\A[+-]?(\d+(\.\d+)?|\.\d+)\Z")
 
 
 class DecimalSerializer(Serializer[Decimal, str]):
@@ -719,15 +715,10 @@
         if not isinstance(value, str):
             raise ValidationError("Invalid data type. Expecting a string")
         if not _matches(_decimal_re, value):
-<<<<<<< HEAD
             raise ValidationError(
                 'Invalid decimal format. A number with a "." as a decimal separator is expected'
             )
-        return Decimal(value)  # type: ignore # expecting str
-=======
-            raise ValidationError('Invalid decimal format. A number with a "." as a decimal separator is expected')
         return Decimal(value)
->>>>>>> 8a211793
 
     def dump(self, value: Decimal, _) -> str:
         return str(value)
